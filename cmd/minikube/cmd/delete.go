--- conflicted
+++ resolved
@@ -90,11 +90,7 @@
 			}
 			exit.WithError("Failed to remove profile", err)
 		}
-<<<<<<< HEAD
-		console.OutStyle("crushed", "The %q cluster is now deleted.", profile)
-=======
 		console.OutStyle("crushed", "The %q cluster has been deleted.", profile)
->>>>>>> 8e5fd5b2
 	},
 }
 
