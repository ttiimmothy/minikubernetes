/*
Copyright 2019 The Kubernetes Authors All rights reserved.

Licensed under the Apache License, Version 2.0 (the "License");
you may not use this file except in compliance with the License.
You may obtain a copy of the License at

    http://www.apache.org/licenses/LICENSE-2.0

Unless required by applicable law or agreed to in writing, software
distributed under the License is distributed on an "AS IS" BASIS,
WITHOUT WARRANTIES OR CONDITIONS OF ANY KIND, either express or implied.
See the License for the specific language governing permissions and
limitations under the License.
*/

package kic

import (
	"fmt"

	"k8s.io/minikube/pkg/drivers/kic/oci"
)

const (
	// Version is the current version of kic
<<<<<<< HEAD
	Version = "v0.0.39-1685960697-16632"

	// SHA of the kic base image
	baseImageSHA = "f44a746437ef67ea3d72925593252a79d475618e058d4713124c1e4944f4a9dd"
=======
	Version = "v0.0.39-1685959646-16634"

	// SHA of the kic base image
	baseImageSHA = "197493132bd1eebb52a0757acb46d15a50bd5dc673e369e5145876a5268a6a6f"
>>>>>>> 5d535c0b
	// The name of the GCR kicbase repository
	gcrRepo = "gcr.io/k8s-minikube/kicbase-builds"
	// The name of the Dockerhub kicbase repository
	dockerhubRepo = "docker.io/kicbase/build"
)

var (
	// BaseImage is the base image is used to spin up kic containers. it uses same base-image as kind.
	BaseImage = fmt.Sprintf("%s:%s@sha256:%s", gcrRepo, Version, baseImageSHA)

	// FallbackImages are backup base images in case gcr isn't available
	FallbackImages = []string{
		// the fallback of BaseImage in case gcr.io is not available. stored in docker hub
		// same image is push to https://github.com/kicbase/stable
		fmt.Sprintf("%s:%s@sha256:%s", dockerhubRepo, Version, baseImageSHA),
		// try without sha because #11068
		fmt.Sprintf("%s:%s", gcrRepo, Version),
		fmt.Sprintf("%s:%s", dockerhubRepo, Version),
	}
)

// Config is configuration for the kic driver used by registry
type Config struct {
	ClusterName       string            // The cluster the container belongs to
	MachineName       string            // maps to the container name being created
	CPU               int               // Number of CPU cores assigned to the container
	Memory            int               // max memory in MB
	StorePath         string            // libmachine store path
	OCIBinary         string            // oci tool to use (docker, podman,...)
	ImageDigest       string            // image name with sha to use for the node
	Mounts            []oci.Mount       // mounts
	APIServerPort     int               // Kubernetes api server port inside the container
	PortMappings      []oci.PortMapping // container port mappings
	Envs              map[string]string // key,value of environment variables passed to the node
	KubernetesVersion string            // Kubernetes version to install
	ContainerRuntime  string            // container runtime kic is running
	Network           string            // network to run with kic
	Subnet            string            // subnet to be used on kic cluster
	StaticIP          string            // static IP for the kic cluster
	ExtraArgs         []string          // a list of any extra option to pass to oci binary during creation time, for example --expose 8080...
	ListenAddress     string            // IP Address to listen to
}<|MERGE_RESOLUTION|>--- conflicted
+++ resolved
@@ -24,17 +24,10 @@
 
 const (
 	// Version is the current version of kic
-<<<<<<< HEAD
-	Version = "v0.0.39-1685960697-16632"
-
-	// SHA of the kic base image
-	baseImageSHA = "f44a746437ef67ea3d72925593252a79d475618e058d4713124c1e4944f4a9dd"
-=======
 	Version = "v0.0.39-1685959646-16634"
 
 	// SHA of the kic base image
 	baseImageSHA = "197493132bd1eebb52a0757acb46d15a50bd5dc673e369e5145876a5268a6a6f"
->>>>>>> 5d535c0b
 	// The name of the GCR kicbase repository
 	gcrRepo = "gcr.io/k8s-minikube/kicbase-builds"
 	// The name of the Dockerhub kicbase repository
