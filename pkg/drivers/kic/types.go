/*
Copyright 2019 The Kubernetes Authors All rights reserved.

Licensed under the Apache License, Version 2.0 (the "License");
you may not use this file except in compliance with the License.
You may obtain a copy of the License at

    http://www.apache.org/licenses/LICENSE-2.0

Unless required by applicable law or agreed to in writing, software
distributed under the License is distributed on an "AS IS" BASIS,
WITHOUT WARRANTIES OR CONDITIONS OF ANY KIND, either express or implied.
See the License for the specific language governing permissions and
limitations under the License.
*/

package kic

import (
	"fmt"

	"k8s.io/minikube/pkg/drivers/kic/oci"
)

const (
	// Version is the current version of kic
	Version = "v0.0.11"
	// SHA of the kic base image
<<<<<<< HEAD
	baseImageSHA = "f58e0c4662bac8a9b5dda7984b185bad8502ade5d9fa364bf2755d636ab51438"

	defaultIPRange = "192.168.39.0/24"
=======
	baseImageSHA = "6fee59db7d67ed8ae6835e4bcb02f32056dc95f11cb369c51e352b62dd198aa0"
>>>>>>> e6d09400
)

var (
	// BaseImage is the base image is used to spin up kic containers. it uses same base-image as kind.
	BaseImage = fmt.Sprintf("gcr.io/k8s-minikube/kicbase:%s@sha256:%s", Version, baseImageSHA)

	// FallbackImages are backup base images in case gcr isn't available
	FallbackImages = []string{
		// the fallback of BaseImage in case gcr.io is not available. stored in docker hub
		// same image is push to https://github.com/kicbase/stable
		fmt.Sprintf("kicbase/stable:%s@sha256:%s", Version, baseImageSHA),

		// the fallback of BaseImage in case gcr.io is not available. stored in github packages https://github.com/kubernetes/minikube/packages/206071
		// github packages docker does _NOT_ support pulling by sha as mentioned in the docs:
		// https://help.github.com/en/packages/using-github-packages-with-your-projects-ecosystem/configuring-docker-for-use-with-github-packages
		fmt.Sprintf("docker.pkg.github.com/kubernetes/minikube/kicbase:%s", Version),
	}
)

// Config is configuration for the kic driver used by registry
type Config struct {
	MachineName       string            // maps to the container name being created
	CPU               int               // Number of CPU cores assigned to the container
	Memory            int               // max memory in MB
	StorePath         string            // libmachine store path
	OCIBinary         string            // oci tool to use (docker, podman,...)
	ImageDigest       string            // image name with sha to use for the node
	Mounts            []oci.Mount       // mounts
	APIServerPort     int               // Kubernetes api server port inside the container
	PortMappings      []oci.PortMapping // container port mappings
	Envs              map[string]string // key,value of environment variables passed to the node
	KubernetesVersion string            // Kubernetes version to install
	ContainerRuntime  string            // container runtime kic is running
}<|MERGE_RESOLUTION|>--- conflicted
+++ resolved
@@ -26,13 +26,9 @@
 	// Version is the current version of kic
 	Version = "v0.0.11"
 	// SHA of the kic base image
-<<<<<<< HEAD
-	baseImageSHA = "f58e0c4662bac8a9b5dda7984b185bad8502ade5d9fa364bf2755d636ab51438"
+	baseImageSHA = "6fee59db7d67ed8ae6835e4bcb02f32056dc95f11cb369c51e352b62dd198aa0"
 
 	defaultIPRange = "192.168.39.0/24"
-=======
-	baseImageSHA = "6fee59db7d67ed8ae6835e4bcb02f32056dc95f11cb369c51e352b62dd198aa0"
->>>>>>> e6d09400
 )
 
 var (
