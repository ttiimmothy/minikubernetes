--- conflicted
+++ resolved
@@ -27,11 +27,6 @@
 	"github.com/golang/glog"
 	"github.com/pkg/errors"
 	"k8s.io/minikube/pkg/minikube/constants"
-<<<<<<< HEAD
-	"k8s.io/minikube/pkg/minikube/out"
-=======
-	"k8s.io/minikube/pkg/minikube/localpath"
->>>>>>> 947dc217
 	"k8s.io/minikube/pkg/util/retry"
 
 	"fmt"
@@ -45,11 +40,7 @@
 func DeleteContainersByLabel(prefix string, ociBin string, label string) []error {
 	var deleteErrs []error
 
-<<<<<<< HEAD
-	cs, err := listContainersByLabel(prefix, ociBin, label)
-=======
-	cs, err := ListContainersByLabel(ociBin, label)
->>>>>>> 947dc217
+	cs, err := ListContainersByLabel(prefix, ociBin, label)
 	if err != nil {
 		return []error{fmt.Errorf("listing containers by label %q", label)}
 	}
@@ -70,15 +61,9 @@
 		if err := ShutDown(prefix, ociBin, c); err != nil {
 			glog.Infof("couldn't shut down %s (might be okay): %v ", c, err)
 		}
-<<<<<<< HEAD
-		cmd := exec.Command(prefix, ociBin, "rm", "-f", "-v", c)
-		if out, err := cmd.CombinedOutput(); err != nil {
-			deleteErrs = append(deleteErrs, errors.Wrapf(err, "delete container %s: output %s", c, out))
-=======
-
-		if _, err := runCmd(exec.Command(ociBin, "rm", "-f", "-v", c)); err != nil {
+
+		if _, err := runCmd(exec.Command(prefix, ociBin, "rm", "-f", "-v", c)); err != nil {
 			deleteErrs = append(deleteErrs, errors.Wrapf(err, "delete container %s: output %s", c, err))
->>>>>>> 947dc217
 		}
 
 	}
@@ -96,15 +81,9 @@
 	if err := ShutDown(prefix, ociBin, name); err != nil {
 		glog.Infof("couldn't shut down %s (might be okay): %v ", name, err)
 	}
-<<<<<<< HEAD
-	cmd := exec.Command(prefix, ociBin, "rm", "-f", "-v", name)
-	if out, err := cmd.CombinedOutput(); err != nil {
-		return errors.Wrapf(err, "delete container %s: output %s", name, out)
-=======
-
-	if _, err := runCmd(exec.Command(ociBin, "rm", "-f", "-v", name)); err != nil {
+
+	if _, err := runCmd(exec.Command(prefix, ociBin, "rm", "-f", "-v", name)); err != nil {
 		return errors.Wrapf(err, "delete %s", name)
->>>>>>> 947dc217
 	}
 	return nil
 }
@@ -207,11 +186,7 @@
 }
 
 // CreateContainer creates a container with "docker/podman run"
-<<<<<<< HEAD
 func createContainer(prefix string, ociBin string, image string, opts ...createOpt) error {
-=======
-func createContainer(ociBin string, image string, opts ...createOpt) error {
->>>>>>> 947dc217
 	o := &createOpts{}
 	for _, opt := range opts {
 		o = opt(o)
@@ -236,10 +211,8 @@
 	args = append(args, image)
 	args = append(args, o.ContainerArgs...)
 
-<<<<<<< HEAD
-	out, err := exec.Command(prefix, args...).CombinedOutput()
-	if err != nil {
-		return errors.Wrapf(err, "failed args: %v output: %s", args, out)
+	if _, err := runCmd(exec.Command(prefix, args...)); err != nil {
+		return err
 	}
 
 	return nil
@@ -252,28 +225,16 @@
 	}
 
 	destination := fmt.Sprintf("%s:%s", ociID, targetDir)
-	cmd := exec.Command(prefix, ociBin, "cp", fName, destination)
-	if err := cmd.Run(); err != nil {
-		return errors.Wrapf(err, "error copying %s into node", fName)
-=======
-	if _, err := runCmd(exec.Command(ociBin, args...)); err != nil {
+	if _, err := runCmd(exec.Command(prefix, ociBin, "cp", fName, destination)); err != nil {
 		return err
->>>>>>> 947dc217
 	}
 
 	return nil
 }
 
 // ContainerID returns id of a container name
-<<<<<<< HEAD
-func ContainerID(prefix string, ociBin string, nameOrID string) (string, error) {
-	cmd := exec.Command(prefix, ociBin, "inspect", "-f", "{{.Id}}", nameOrID)
-	out, err := cmd.CombinedOutput()
-
-=======
-func ContainerID(ociBin string, nameOrID string) (string, error) {
-	rr, err := runCmd(exec.Command(ociBin, "inspect", "-f", "{{.Id}}", nameOrID))
->>>>>>> 947dc217
+func ContainerID(prefix, ociBin string, nameOrID string) (string, error) {
+	rr, err := runCmd(exec.Command(prefix, ociBin, "inspect", "-f", "{{.Id}}", nameOrID))
 	if err != nil { // don't return error if not found, only return empty string
 		if strings.Contains(rr.Stdout.String(), "Error: No such object:") || strings.Contains(rr.Stdout.String(), "unable to find") {
 			err = nil
@@ -284,13 +245,8 @@
 }
 
 // ContainerExists checks if container name exists (either running or exited)
-<<<<<<< HEAD
-func ContainerExists(prefix string, ociBin string, name string) (bool, error) {
-	out, err := WarnIfSlow(prefix, ociBin, "ps", "-a", "--format", "{{.Names}}")
-=======
-func ContainerExists(ociBin string, name string, warnSlow ...bool) (bool, error) {
+func ContainerExists(prefix string, ociBin string, name string, warnSlow ...bool) (bool, error) {
 	rr, err := runCmd(exec.Command(ociBin, "ps", "-a", "--format", "{{.Names}}"), warnSlow...)
->>>>>>> 947dc217
 	if err != nil {
 		return false, err
 	}
@@ -307,15 +263,8 @@
 
 // IsCreatedByMinikube returns true if the container was created by minikube
 // with default assumption that it is not created by minikube when we don't know for sure
-<<<<<<< HEAD
-func IsCreatedByMinikube(prefix string, ociBin string, nameOrID string) bool {
-	cmd := exec.Command(prefix, ociBin, "inspect", nameOrID, "--format", "{{.Config.Labels}}")
-	out, err := cmd.CombinedOutput()
-
-=======
-func IsCreatedByMinikube(ociBin string, nameOrID string) bool {
-	rr, err := runCmd(exec.Command(ociBin, "inspect", nameOrID, "--format", "{{.Config.Labels}}"))
->>>>>>> 947dc217
+func IsCreatedByMinikube(prefix, ociBin string, nameOrID string) bool {
+	rr, err := runCmd(exec.Command(prefix, ociBin, "inspect", nameOrID, "--format", "{{.Config.Labels}}"))
 	if err != nil {
 		return false
 	}
@@ -327,25 +276,13 @@
 	return false
 }
 
-// ListOwnedContainers lists all the containres that kic driver created on user's machine using a label
-<<<<<<< HEAD
 func ListOwnedContainers(prefix string, ociBin string) ([]string, error) {
-	return listContainersByLabel(prefix, ociBin, ProfileLabelKey)
+	return ListContainersByLabel(prefix, ociBin, ProfileLabelKey)
 }
 
 // inspect return low-level information on containers
 func inspect(prefix string, ociBin string, containerNameOrID, format string) ([]string, error) {
-
 	cmd := exec.Command(prefix, ociBin, "inspect",
-=======
-func ListOwnedContainers(ociBin string) ([]string, error) {
-	return ListContainersByLabel(ociBin, ProfileLabelKey)
-}
-
-// inspect return low-level information on containers
-func inspect(ociBin string, containerNameOrID, format string) ([]string, error) {
-	cmd := exec.Command(ociBin, "inspect",
->>>>>>> 947dc217
 		"-f", format,
 		containerNameOrID) // ... against the "node" container
 	var buff bytes.Buffer
@@ -407,13 +344,8 @@
 }
 
 // isUsernsRemapEnabled checks if userns-remap is enabled in docker
-<<<<<<< HEAD
 func isUsernsRemapEnabled(prefix string, ociBin string) bool {
 	cmd := exec.Command(prefix, ociBin, "info", "--format", "'{{json .SecurityOptions}}'")
-=======
-func isUsernsRemapEnabled(ociBin string) bool {
-	cmd := exec.Command(ociBin, "info", "--format", "'{{json .SecurityOptions}}'")
->>>>>>> 947dc217
 	var buff bytes.Buffer
 	cmd.Stdout = &buff
 	cmd.Stderr = &buff
@@ -474,15 +406,9 @@
 	}
 }
 
-<<<<<<< HEAD
-// listContainersByLabel returns all the container names with a specified label
-func listContainersByLabel(prefix string, ociBin string, label string) ([]string, error) {
-	stdout, err := WarnIfSlow(prefix, ociBin, "ps", "-a", "--filter", fmt.Sprintf("label=%s", label), "--format", "{{.Names}}")
-=======
 // ListContainersByLabel returns all the container names with a specified label
-func ListContainersByLabel(ociBin string, label string, warnSlow ...bool) ([]string, error) {
-	rr, err := runCmd(exec.Command(ociBin, "ps", "-a", "--filter", fmt.Sprintf("label=%s", label), "--format", "{{.Names}}"), warnSlow...)
->>>>>>> 947dc217
+func ListContainersByLabel(prefix string, ociBin string, label string, warnSlow ...bool) ([]string, error) {
+	rr, err := runCmd(exec.Command(prefix, ociBin, "ps", "-a", "--filter", fmt.Sprintf("label=%s", label), "--format", "{{.Names}}"), warnSlow...)
 	if err != nil {
 		return nil, err
 	}
@@ -517,25 +443,19 @@
 }
 
 // ContainerRunning returns running state of a container
-func ContainerRunning(prefix string, ociBin string, name string) (bool, error) {
-	out, err := WarnIfSlow(prefix, ociBin, "inspect", name, "--format={{.State.Running}}")
+func ContainerRunning(prefix string, ociBin string, name string, warnSlow ...bool) (bool, error) {
+	rr, err := runCmd(exec.Command(prefix, ociBin, "inspect", name, "--format={{.State.Running}}"), warnSlow...)
 	if err != nil {
 		return false, err
 	}
-	return strconv.ParseBool(strings.TrimSpace(string(out)))
+	return strconv.ParseBool(strings.TrimSpace(rr.Stdout.String()))
 }
 
 // ContainerStatus returns status of a container running,exited,...
-<<<<<<< HEAD
-func ContainerStatus(prefix string, ociBin string, name string) (state.State, error) {
-	out, err := WarnIfSlow(prefix, ociBin, "inspect", name, "--format={{.State.Status}}")
-	o := strings.TrimSpace(string(out))
-=======
-func ContainerStatus(ociBin string, name string, warnSlow ...bool) (state.State, error) {
-	cmd := exec.Command(ociBin, "inspect", name, "--format={{.State.Status}}")
+func ContainerStatus(prefix string, ociBin string, name string, warnSlow ...bool) (state.State, error) {
+	cmd := exec.Command(prefix, ociBin, "inspect", name, "--format={{.State.Status}}")
 	rr, err := runCmd(cmd, warnSlow...)
 	o := strings.TrimSpace(rr.Stdout.String())
->>>>>>> 947dc217
 	switch o {
 	case "running":
 		return state.Running, nil
@@ -555,16 +475,9 @@
 // ShutDown will run command to shut down the container
 // to ensure the containers process and networking bindings are all closed
 // to avoid containers getting stuck before delete https://github.com/kubernetes/minikube/issues/7657
-<<<<<<< HEAD
 func ShutDown(prefix string, ociBin string, name string) error {
-	cmd := exec.Command(prefix, ociBin, "exec", "--privileged", "-t", name, "/bin/bash", "-c", "sudo init 0")
-	if out, err := cmd.CombinedOutput(); err != nil {
-		glog.Infof("error shutdown %s output %q : %v", name, out, err)
-=======
-func ShutDown(ociBin string, name string) error {
-	if _, err := runCmd(exec.Command(ociBin, "exec", "--privileged", "-t", name, "/bin/bash", "-c", "sudo init 0")); err != nil {
+	if _, err := runCmd(exec.Command(prefix, ociBin, "exec", "--privileged", "-t", name, "/bin/bash", "-c", "sudo init 0")); err != nil {
 		glog.Infof("error shutdown %s: %v", name, err)
->>>>>>> 947dc217
 	}
 	// helps with allowing docker realize the container is exited and report its status correctly.
 	time.Sleep(time.Second * 1)
