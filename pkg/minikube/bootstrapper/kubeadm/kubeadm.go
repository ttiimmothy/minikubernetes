/*
Copyright 2016 The Kubernetes Authors All rights reserved.

Licensed under the Apache License, Version 2.0 (the "License");
you may not use this file except in compliance with the License.
You may obtain a copy of the License at

    http://www.apache.org/licenses/LICENSE-2.0

Unless required by applicable law or agreed to in writing, software
distributed under the License is distributed on an "AS IS" BASIS,
WITHOUT WARRANTIES OR CONDITIONS OF ANY KIND, either express or implied.
See the License for the specific language governing permissions and
limitations under the License.
*/

package kubeadm

import (
	"bytes"
	"os/exec"
	"path"

	"fmt"
	"net"

	// WARNING: Do not use path/filepath in this package unless you want bizarre Windows paths

	"strconv"
	"strings"
	"time"

	"github.com/blang/semver"
	"github.com/docker/machine/libmachine"
	"github.com/docker/machine/libmachine/state"
	"github.com/golang/glog"
	"github.com/pkg/errors"
	"github.com/spf13/viper"
	"k8s.io/client-go/kubernetes"
	kconst "k8s.io/kubernetes/cmd/kubeadm/app/constants"
	"k8s.io/minikube/pkg/drivers/kic"
	"k8s.io/minikube/pkg/drivers/kic/oci"
	"k8s.io/minikube/pkg/kapi"
	"k8s.io/minikube/pkg/minikube/bootstrapper"
	"k8s.io/minikube/pkg/minikube/bootstrapper/bsutil"
	"k8s.io/minikube/pkg/minikube/bootstrapper/bsutil/kverify"
	"k8s.io/minikube/pkg/minikube/bootstrapper/images"
	"k8s.io/minikube/pkg/minikube/command"
	"k8s.io/minikube/pkg/minikube/config"
	"k8s.io/minikube/pkg/minikube/constants"
	"k8s.io/minikube/pkg/minikube/cruntime"
	"k8s.io/minikube/pkg/minikube/driver"
	"k8s.io/minikube/pkg/minikube/machine"
	"k8s.io/minikube/pkg/minikube/out"
	"k8s.io/minikube/pkg/minikube/vmpath"
	"k8s.io/minikube/pkg/util/retry"
)

// Bootstrapper is a bootstrapper using kubeadm
type Bootstrapper struct {
	c           command.Runner
	k8sClient   *kubernetes.Clientset // kubernetes client used to verify pods inside cluster
	contextName string
}

// NewBootstrapper creates a new kubeadm.Bootstrapper
func NewBootstrapper(api libmachine.API) (*Bootstrapper, error) {
	name := viper.GetString(config.MachineProfile)
	h, err := api.Load(name)
	if err != nil {
		return nil, errors.Wrap(err, "getting api client")
	}
	runner, err := machine.CommandRunner(h)
	if err != nil {
		return nil, errors.Wrap(err, "command runner")
	}
	return &Bootstrapper{c: runner, contextName: name, k8sClient: nil}, nil
}

// GetKubeletStatus returns the kubelet status
func (k *Bootstrapper) GetKubeletStatus() (string, error) {
	rr, err := k.c.RunCmd(exec.Command("sudo", "systemctl", "is-active", "kubelet"))
	if err != nil {
		// Do not return now, as we still have parsing to do!
		glog.Warningf("%s returned error: %v", rr.Command(), err)
	}
	s := strings.TrimSpace(rr.Stdout.String())
	glog.Infof("kubelet is-active: %s", s)
	switch s {
	case "active":
		return state.Running.String(), nil
	case "inactive":
		return state.Stopped.String(), nil
	case "activating":
		return state.Starting.String(), nil
	}
	return state.Error.String(), nil
}

// GetAPIServerStatus returns the api-server status
func (k *Bootstrapper) GetAPIServerStatus(ip net.IP, port int) (string, error) {
	s, err := kverify.APIServerStatus(k.c, ip, port)
	if err != nil {
		return state.Error.String(), err
	}
	return s.String(), nil
}

// LogCommands returns a map of log type to a command which will display that log.
func (k *Bootstrapper) LogCommands(o bootstrapper.LogOptions) map[string]string {
	var kubelet strings.Builder
	kubelet.WriteString("sudo journalctl -u kubelet")
	if o.Lines > 0 {
		kubelet.WriteString(fmt.Sprintf(" -n %d", o.Lines))
	}
	if o.Follow {
		kubelet.WriteString(" -f")
	}

	var dmesg strings.Builder
	dmesg.WriteString("sudo dmesg -PH -L=never --level warn,err,crit,alert,emerg")
	if o.Follow {
		dmesg.WriteString(" --follow")
	}
	if o.Lines > 0 {
		dmesg.WriteString(fmt.Sprintf(" | tail -n %d", o.Lines))
	}
	return map[string]string{
		"kubelet": kubelet.String(),
		"dmesg":   dmesg.String(),
	}
}

// createCompatSymlinks creates compatibility symlinks to transition running services to new directory structures
func (k *Bootstrapper) createCompatSymlinks() error {
	legacyEtcd := "/data/minikube"

	if _, err := k.c.RunCmd(exec.Command("sudo", "test", "-d", legacyEtcd)); err != nil {
		glog.Infof("%s skipping compat symlinks: %v", legacyEtcd, err)
		return nil
	}
	glog.Infof("Found %s, creating compatibility symlinks ...", legacyEtcd)

	c := exec.Command("sudo", "ln", "-s", legacyEtcd, bsutil.EtcdDataDir())
	if rr, err := k.c.RunCmd(c); err != nil {
		return errors.Wrapf(err, "create symlink failed: %s", rr.Command())
	}
	return nil
}

// StartCluster starts the cluster
func (k *Bootstrapper) StartCluster(cfg config.MachineConfig) error {
	err := bsutil.ExistingConfig(k.c)
	if err == nil { // if there is an existing cluster don't reconfigure it
		return k.restartCluster(cfg)
	}
	glog.Infof("existence check: %v", err)

	start := time.Now()
	glog.Infof("StartCluster: %+v", cfg)
	defer func() {
		glog.Infof("StartCluster complete in %s", time.Since(start))
	}()

	version, err := bsutil.ParseKubernetesVersion(cfg.KubernetesConfig.KubernetesVersion)
	if err != nil {
		return errors.Wrap(err, "parsing kubernetes version")
	}

	extraFlags := bsutil.CreateFlagsFromExtraArgs(cfg.KubernetesConfig.ExtraOptions)
	r, err := cruntime.New(cruntime.Config{Type: cfg.KubernetesConfig.ContainerRuntime})
	if err != nil {
		return err
	}

	cp, err := config.PrimaryControlPlane(cfg)
	if err != nil {
		return err
	}

	ignore := []string{
		fmt.Sprintf("DirAvailable-%s", strings.Replace(vmpath.GuestManifestsDir, "/", "-", -1)),
		fmt.Sprintf("DirAvailable-%s", strings.Replace(vmpath.GuestPersistentDir, "/", "-", -1)),
		fmt.Sprintf("DirAvailable-%s", strings.Replace(bsutil.EtcdDataDir(), "/", "-", -1)),
		"FileAvailable--etc-kubernetes-manifests-kube-scheduler.yaml",
		"FileAvailable--etc-kubernetes-manifests-kube-apiserver.yaml",
		"FileAvailable--etc-kubernetes-manifests-kube-controller-manager.yaml",
		"FileAvailable--etc-kubernetes-manifests-etcd.yaml",
		"Port-10250", // For "none" users who already have a kubelet online
		"Swap",       // For "none" users who have swap configured
		"SystemVerification",
	}
	ignore = append(ignore, bsutil.SkipAdditionalPreflights[r.Name()]...)

	// Allow older kubeadm versions to function with newer Docker releases.
	// For kic on linux example error: "modprobe: FATAL: Module configs not found in directory /lib/modules/5.2.17-1rodete3-amd64"
	if version.LT(semver.MustParse("1.13.0")) || driver.IsKIC(cfg.Driver) {
		glog.Infof("Older Kubernetes release detected (%s), disabling SystemVerification check.", version)
		ignore = append(ignore, "SystemVerification")
	}

	if driver.IsKIC(cfg.Driver) { // to bypass this error: /proc/sys/net/bridge/bridge-nf-call-iptables does not exist
		ignore = append(ignore, "FileContent--proc-sys-net-bridge-bridge-nf-call-iptables")

	}

	c := exec.Command("/bin/bash", "-c", fmt.Sprintf("%s init --config %s %s --ignore-preflight-errors=%s", bsutil.InvokeKubeadm(cfg.KubernetesConfig.KubernetesVersion), bsutil.KubeadmYamlPath, extraFlags, strings.Join(ignore, ",")))
	rr, err := k.c.RunCmd(c)
	if err != nil {
		return errors.Wrapf(err, "init failed. output: %q", rr.Output())
	}

<<<<<<< HEAD
	if driver.IsKIC(cfg.Driver) {
=======
	if cfg.VMDriver == driver.Docker {
>>>>>>> 4c6b435f
		if err := k.applyKicOverlay(cfg); err != nil {
			return errors.Wrap(err, "apply kic overlay")
		}
	}

	if !driver.IsKIC(cfg.Driver) { // TODO: skip for both after verifications https://github.com/kubernetes/minikube/issues/6239
		glog.Infof("Configuring cluster permissions ...")
		elevate := func() error {
			client, err := k.client(cp.IP, cp.Port)
			if err != nil {
				return err
			}
			return bsutil.ElevateKubeSystemPrivileges(client)
		}

		if err := retry.Expo(elevate, time.Millisecond*500, 120*time.Second); err != nil {
			return errors.Wrap(err, "timed out waiting to elevate kube-system RBAC privileges")
		}
	}

	if err := bsutil.AdjustResourceLimits(k.c); err != nil {
		glog.Warningf("unable to adjust resource limits: %v", err)
	}

	return nil
}

// client sets and returns a Kubernetes client to use to speak to a kubeadm launched apiserver
func (k *Bootstrapper) client(ip string, port int) (*kubernetes.Clientset, error) {
	if k.k8sClient != nil {
		return k.k8sClient, nil
	}

	cc, err := kapi.ClientConfig(k.contextName)
	if err != nil {
		return nil, errors.Wrap(err, "client config")
	}

	endpoint := fmt.Sprintf("https://%s", net.JoinHostPort(ip, strconv.Itoa(port)))
	if cc.Host != endpoint {
		glog.Errorf("Overriding stale ClientConfig host %s with %s", cc.Host, endpoint)
		cc.Host = endpoint
	}
	c, err := kubernetes.NewForConfig(cc)
	if err == nil {
		k.k8sClient = c
	}
	return c, err
}

// WaitForCluster blocks until the cluster appears to be healthy
func (k *Bootstrapper) WaitForCluster(cfg config.MachineConfig, timeout time.Duration) error {
	start := time.Now()
	out.T(out.Waiting, "Waiting for cluster to come online ...")
	cp, err := config.PrimaryControlPlane(cfg)
	if err != nil {
		return err
	}
	if err := kverify.APIServerProcess(k.c, start, timeout); err != nil {
		return err
	}

	ip := cp.IP
	port := cp.Port
<<<<<<< HEAD
	if driver.IsKIC(cfg.Driver) {
		ip = kic.DefaultBindIPV4
		port, err = oci.HostPortBinding(cfg.Driver, cfg.Name, port)
=======
	if driver.IsKIC(cfg.VMDriver) {
		ip = oci.DefaultBindIPV4
		port, err = oci.HostPortBinding(cfg.VMDriver, cfg.Name, port)
>>>>>>> 4c6b435f
		if err != nil {
			return errors.Wrapf(err, "get host-bind port %d for container %s", port, cfg.Name)
		}
	}
	if err := kverify.APIServerIsRunning(start, ip, port, timeout); err != nil {
		return err
	}

	c, err := k.client(ip, port)
	if err != nil {
		return errors.Wrap(err, "get k8s client")
	}

	return kverify.SystemPods(c, start, timeout)
}

// restartCluster restarts the Kubernetes cluster configured by kubeadm
func (k *Bootstrapper) restartCluster(cfg config.MachineConfig) error {
	glog.Infof("restartCluster start")

	start := time.Now()
	defer func() {
		glog.Infof("restartCluster took %s", time.Since(start))
	}()

	version, err := bsutil.ParseKubernetesVersion(cfg.KubernetesConfig.KubernetesVersion)
	if err != nil {
		return errors.Wrap(err, "parsing kubernetes version")
	}

	phase := "alpha"
	controlPlane := "controlplane"
	if version.GTE(semver.MustParse("1.13.0")) {
		phase = "init"
		controlPlane = "control-plane"
	}

	if err := k.createCompatSymlinks(); err != nil {
		glog.Errorf("failed to create compat symlinks: %v", err)
	}

	baseCmd := fmt.Sprintf("%s %s", bsutil.InvokeKubeadm(cfg.KubernetesConfig.KubernetesVersion), phase)
	cmds := []string{
		fmt.Sprintf("%s phase certs all --config %s", baseCmd, bsutil.KubeadmYamlPath),
		fmt.Sprintf("%s phase kubeconfig all --config %s", baseCmd, bsutil.KubeadmYamlPath),
		fmt.Sprintf("%s phase %s all --config %s", baseCmd, controlPlane, bsutil.KubeadmYamlPath),
		fmt.Sprintf("%s phase etcd local --config %s", baseCmd, bsutil.KubeadmYamlPath),
	}

	// Run commands one at a time so that it is easier to root cause failures.
	for _, c := range cmds {
		rr, err := k.c.RunCmd(exec.Command("/bin/bash", "-c", c))
		if err != nil {
			return errors.Wrapf(err, "running cmd: %s", rr.Command())
		}
	}

	// We must ensure that the apiserver is healthy before proceeding
	if err := kverify.APIServerProcess(k.c, time.Now(), kconst.DefaultControlPlaneTimeout); err != nil {
		return errors.Wrap(err, "apiserver healthz")
	}

	for _, n := range cfg.Nodes {
		ip := n.IP
		port := n.Port
<<<<<<< HEAD
		if driver.IsKIC(cfg.Driver) {
			ip = kic.DefaultBindIPV4
			port, err = oci.HostPortBinding(cfg.Driver, cfg.Name, port)
=======
		if driver.IsKIC(cfg.VMDriver) {
			ip = oci.DefaultBindIPV4
			port, err = oci.HostPortBinding(cfg.VMDriver, cfg.Name, port)
>>>>>>> 4c6b435f
			if err != nil {
				return errors.Wrapf(err, "get host-bind port %d for container %s", port, cfg.Name)
			}
		}
		client, err := k.client(ip, port)
		if err != nil {
			return errors.Wrap(err, "getting k8s client")
		}

		if err := kverify.SystemPods(client, time.Now(), kconst.DefaultControlPlaneTimeout); err != nil {
			return errors.Wrap(err, "system pods")
		}

		// Explicitly re-enable kubeadm addons (proxy, coredns) so that they will check for IP or configuration changes.
		if rr, err := k.c.RunCmd(exec.Command("/bin/bash", "-c", fmt.Sprintf("%s phase addon all --config %s", baseCmd, bsutil.KubeadmYamlPath))); err != nil {
			return errors.Wrapf(err, fmt.Sprintf("addon phase cmd:%q", rr.Command()))
		}

		if err := bsutil.AdjustResourceLimits(k.c); err != nil {
			glog.Warningf("unable to adjust resource limits: %v", err)
		}
	}
	return nil
}

// DeleteCluster removes the components that were started earlier
func (k *Bootstrapper) DeleteCluster(k8s config.KubernetesConfig) error {
	version, err := bsutil.ParseKubernetesVersion(k8s.KubernetesVersion)
	if err != nil {
		return errors.Wrap(err, "parsing kubernetes version")
	}

	cmd := fmt.Sprintf("%s reset --force", bsutil.InvokeKubeadm(k8s.KubernetesVersion))
	if version.LT(semver.MustParse("1.11.0")) {
		cmd = fmt.Sprintf("%s reset", bsutil.InvokeKubeadm(k8s.KubernetesVersion))
	}

	if rr, err := k.c.RunCmd(exec.Command("/bin/bash", "-c", cmd)); err != nil {
		return errors.Wrapf(err, "kubeadm reset: cmd: %q", rr.Command())
	}

	return nil
}

// SetupCerts sets up certificates within the cluster.
func (k *Bootstrapper) SetupCerts(k8s config.KubernetesConfig, n config.Node) error {
	return bootstrapper.SetupCerts(k.c, k8s, n)
}

// UpdateCluster updates the cluster
func (k *Bootstrapper) UpdateCluster(cfg config.MachineConfig) error {
	images, err := images.Kubeadm(cfg.KubernetesConfig.ImageRepository, cfg.KubernetesConfig.KubernetesVersion)
	if err != nil {
		return errors.Wrap(err, "kubeadm images")
	}

	if cfg.KubernetesConfig.ShouldLoadCachedImages {
		if err := machine.LoadImages(&cfg, k.c, images, constants.ImageCacheDir); err != nil {
			out.FailureT("Unable to load cached images: {{.error}}", out.V{"error": err})
		}
	}
	r, err := cruntime.New(cruntime.Config{Type: cfg.KubernetesConfig.ContainerRuntime,
		Runner: k.c, Socket: cfg.KubernetesConfig.CRISocket})
	if err != nil {
		return errors.Wrap(err, "runtime")
	}
	kubeadmCfg, err := bsutil.GenerateKubeadmYAML(cfg, r)
	if err != nil {
		return errors.Wrap(err, "generating kubeadm cfg")
	}

	// TODO: multiple nodes
	kubeletCfg, err := bsutil.NewKubeletConfig(cfg, cfg.Nodes[0], r)
	if err != nil {
		return errors.Wrap(err, "generating kubelet config")
	}

	kubeletService, err := bsutil.NewKubeletService(cfg.KubernetesConfig)
	if err != nil {
		return errors.Wrap(err, "generating kubelet service")
	}

	glog.Infof("kubelet %s config:\n%+v", kubeletCfg, cfg.KubernetesConfig)

	stopCmd := exec.Command("/bin/bash", "-c", "pgrep kubelet && sudo systemctl stop kubelet")
	// stop kubelet to avoid "Text File Busy" error
	if rr, err := k.c.RunCmd(stopCmd); err != nil {
		glog.Warningf("unable to stop kubelet: %s command: %q output: %q", err, rr.Command(), rr.Output())
	}

	if err := bsutil.TransferBinaries(cfg.KubernetesConfig, k.c); err != nil {
		return errors.Wrap(err, "downloading binaries")
	}

	var cniFile []byte
	if cfg.KubernetesConfig.EnableDefaultCNI {
		cniFile = []byte(defaultCNIConfig)
	}
	files := bsutil.ConfigFileAssets(cfg.KubernetesConfig, kubeadmCfg, kubeletCfg, kubeletService, cniFile)

	// Combine mkdir request into a single call to reduce load
	dirs := []string{}
	for _, f := range files {
		dirs = append(dirs, f.GetTargetDir())
	}
	args := append([]string{"mkdir", "-p"}, dirs...)
	if _, err := k.c.RunCmd(exec.Command("sudo", args...)); err != nil {
		return errors.Wrap(err, "mkdir")
	}

	for _, f := range files {
		if err := k.c.Copy(f); err != nil {
			return errors.Wrapf(err, "copy")
		}
	}

	if _, err := k.c.RunCmd(exec.Command("/bin/bash", "-c", "sudo systemctl daemon-reload && sudo systemctl start kubelet")); err != nil {
		return errors.Wrap(err, "starting kubelet")
	}
	return nil
}

// applyKicOverlay applies the CNI plugin needed to make kic work
func (k *Bootstrapper) applyKicOverlay(cfg config.MachineConfig) error {
	cmd := exec.Command("sudo",
		path.Join(vmpath.GuestPersistentDir, "binaries", cfg.KubernetesConfig.KubernetesVersion, "kubectl"), "create", fmt.Sprintf("--kubeconfig=%s", path.Join(vmpath.GuestPersistentDir, "kubeconfig")),
		"-f", "-")
	b := bytes.Buffer{}
	if err := kicCNIConfig.Execute(&b, struct{ ImageName string }{ImageName: kic.OverlayImage}); err != nil {
		return err
	}
	cmd.Stdin = bytes.NewReader(b.Bytes())
	if rr, err := k.c.RunCmd(cmd); err != nil {
		return errors.Wrapf(err, "cmd: %s output: %s", rr.Command(), rr.Output())
	}
	return nil
}<|MERGE_RESOLUTION|>--- conflicted
+++ resolved
@@ -210,11 +210,7 @@
 		return errors.Wrapf(err, "init failed. output: %q", rr.Output())
 	}
 
-<<<<<<< HEAD
-	if driver.IsKIC(cfg.Driver) {
-=======
-	if cfg.VMDriver == driver.Docker {
->>>>>>> 4c6b435f
+	if cfg.Driver == driver.Docker {
 		if err := k.applyKicOverlay(cfg); err != nil {
 			return errors.Wrap(err, "apply kic overlay")
 		}
@@ -279,15 +275,9 @@
 
 	ip := cp.IP
 	port := cp.Port
-<<<<<<< HEAD
 	if driver.IsKIC(cfg.Driver) {
-		ip = kic.DefaultBindIPV4
+		ip = oci.DefaultBindIPV4
 		port, err = oci.HostPortBinding(cfg.Driver, cfg.Name, port)
-=======
-	if driver.IsKIC(cfg.VMDriver) {
-		ip = oci.DefaultBindIPV4
-		port, err = oci.HostPortBinding(cfg.VMDriver, cfg.Name, port)
->>>>>>> 4c6b435f
 		if err != nil {
 			return errors.Wrapf(err, "get host-bind port %d for container %s", port, cfg.Name)
 		}
@@ -353,15 +343,9 @@
 	for _, n := range cfg.Nodes {
 		ip := n.IP
 		port := n.Port
-<<<<<<< HEAD
 		if driver.IsKIC(cfg.Driver) {
-			ip = kic.DefaultBindIPV4
+			ip = oci.DefaultBindIPV4
 			port, err = oci.HostPortBinding(cfg.Driver, cfg.Name, port)
-=======
-		if driver.IsKIC(cfg.VMDriver) {
-			ip = oci.DefaultBindIPV4
-			port, err = oci.HostPortBinding(cfg.VMDriver, cfg.Name, port)
->>>>>>> 4c6b435f
 			if err != nil {
 				return errors.Wrapf(err, "get host-bind port %d for container %s", port, cfg.Name)
 			}
