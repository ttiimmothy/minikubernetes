--- conflicted
+++ resolved
@@ -65,14 +65,10 @@
 		}
 	}
 
-<<<<<<< HEAD
 	// Assert that --iso-url works without a sha checksum, and that we can upgrade from old ISO's
 	// Some day, this will break an implicit assumption that a tool is available in the ISO :)
 	oldISO := "https://storage.googleapis.com/minikube/iso/integration-test.iso"
-	args := append([]string{"start", "-p", profile, fmt.Sprintf("--iso-url=%s", oldISO), fmt.Sprintf("--kubernetes-version=%s", constants.OldestKubernetesVersion), "--alsologtostderr", "-v=1"}, StartArgs()...)
-=======
-	args := append([]string{"start", "-p", profile, "--memory=2200", fmt.Sprintf("--kubernetes-version=%s", constants.OldestKubernetesVersion), "--alsologtostderr", "-v=1"}, StartArgs()...)
->>>>>>> f702821c
+	args := append([]string{"start", "-p", profile, "--memory=2200", fmt.Sprintf("--iso-url=%s", oldISO), fmt.Sprintf("--kubernetes-version=%s", constants.OldestKubernetesVersion), "--alsologtostderr", "-v=1"}, StartArgs()...)
 	rr := &RunResult{}
 	r := func() error {
 		rr, err = Run(t, exec.CommandContext(ctx, tf.Name(), args...))
